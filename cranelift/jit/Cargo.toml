--- conflicted
+++ resolved
@@ -1,10 +1,6 @@
 [package]
 name = "cranelift-jit"
-<<<<<<< HEAD
-version = "0.111.1"
-=======
 version = "0.113.0"
->>>>>>> c92317bc
 authors = ["The Cranelift Project Developers"]
 description = "A JIT library backed by Cranelift"
 repository = "https://github.com/bytecodealliance/wasmtime"
