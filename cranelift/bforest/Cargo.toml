[package]
authors = ["The Cranelift Project Developers"]
name = "cranelift-bforest"
<<<<<<< HEAD
version = "0.111.1"
=======
version = "0.113.0"
>>>>>>> c92317bc
description = "A forest of B+-trees"
license = "Apache-2.0 WITH LLVM-exception"
documentation = "https://docs.rs/cranelift-bforest"
repository = "https://github.com/bytecodealliance/wasmtime"
categories = ["no-std"]
readme = "README.md"
keywords = ["btree", "forest", "set", "map"]
edition.workspace = true
rust-version.workspace = true

[lints]
workspace = true

[dependencies]
cranelift-entity = { workspace = true }<|MERGE_RESOLUTION|>--- conflicted
+++ resolved
@@ -1,11 +1,7 @@
 [package]
 authors = ["The Cranelift Project Developers"]
 name = "cranelift-bforest"
-<<<<<<< HEAD
-version = "0.111.1"
-=======
 version = "0.113.0"
->>>>>>> c92317bc
 description = "A forest of B+-trees"
 license = "Apache-2.0 WITH LLVM-exception"
 documentation = "https://docs.rs/cranelift-bforest"
