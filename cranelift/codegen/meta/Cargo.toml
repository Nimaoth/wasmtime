--- conflicted
+++ resolved
@@ -1,11 +1,7 @@
 [package]
 name = "cranelift-codegen-meta"
 authors = ["The Cranelift Project Developers"]
-<<<<<<< HEAD
-version = "0.111.1"
-=======
 version = "0.113.0"
->>>>>>> c92317bc
 description = "Metaprogram for cranelift-codegen code generator library"
 license = "Apache-2.0 WITH LLVM-exception"
 repository = "https://github.com/bytecodealliance/wasmtime"
@@ -20,8 +16,4 @@
 rustdoc-args = [ "--document-private-items" ]
 
 [dependencies]
-<<<<<<< HEAD
-cranelift-codegen-shared = { path = "../shared", version = "0.111.1" }
-=======
-cranelift-codegen-shared = { path = "../shared", version = "0.113.0" }
->>>>>>> c92317bc
+cranelift-codegen-shared = { path = "../shared", version = "0.113.0" }