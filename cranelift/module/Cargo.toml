[package]
name = "cranelift-module"
<<<<<<< HEAD
version = "0.111.1"
=======
version = "0.113.0"
>>>>>>> c92317bc
authors = ["The Cranelift Project Developers"]
description = "Support for linking functions and data with Cranelift"
repository = "https://github.com/bytecodealliance/wasmtime"
documentation = "https://docs.rs/cranelift-module"
categories = ["no-std"]
license = "Apache-2.0 WITH LLVM-exception"
readme = "README.md"
edition.workspace = true
rust-version.workspace = true

[lints]
workspace = true

[dependencies]
cranelift-codegen = { workspace = true }
cranelift-control = { workspace = true }
hashbrown = { workspace = true, optional = true }
anyhow = { workspace = true, features = ['std'] }
serde = { workspace = true, optional = true }
serde_derive = { workspace = true, optional = true }

[features]
default = ["std"]
std = ["cranelift-codegen/std"]
core = ["hashbrown", "cranelift-codegen/core"]

# For dependent crates that want to serialize some parts of cranelift
enable-serde = ["serde", "serde_derive", "cranelift-codegen/enable-serde"]<|MERGE_RESOLUTION|>--- conflicted
+++ resolved
@@ -1,10 +1,6 @@
 [package]
 name = "cranelift-module"
-<<<<<<< HEAD
-version = "0.111.1"
-=======
 version = "0.113.0"
->>>>>>> c92317bc
 authors = ["The Cranelift Project Developers"]
 description = "Support for linking functions and data with Cranelift"
 repository = "https://github.com/bytecodealliance/wasmtime"
