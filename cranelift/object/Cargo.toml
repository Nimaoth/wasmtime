[package]
name = "cranelift-object"
<<<<<<< HEAD
version = "0.111.1"
=======
version = "0.113.0"
>>>>>>> c92317bc
authors = ["The Cranelift Project Developers"]
description = "Emit Cranelift output to native object files with `object`"
repository = "https://github.com/bytecodealliance/wasmtime"
documentation = "https://docs.rs/cranelift-object"
license = "Apache-2.0 WITH LLVM-exception"
readme = "README.md"
edition.workspace = true
rust-version.workspace = true

[lints]
workspace = true

[dependencies]
cranelift-module = { workspace = true }
cranelift-codegen = { workspace = true, features = ["std"] }
cranelift-control = { workspace = true }
object = { workspace = true, features = ["write", "std"] }
target-lexicon = { workspace = true }
anyhow = { workspace = true }
log = { workspace = true }

[dev-dependencies]
cranelift-frontend = { workspace = true }
cranelift-entity = { workspace = true }<|MERGE_RESOLUTION|>--- conflicted
+++ resolved
@@ -1,10 +1,6 @@
 [package]
 name = "cranelift-object"
-<<<<<<< HEAD
-version = "0.111.1"
-=======
 version = "0.113.0"
->>>>>>> c92317bc
 authors = ["The Cranelift Project Developers"]
 description = "Emit Cranelift output to native object files with `object`"
 repository = "https://github.com/bytecodealliance/wasmtime"
