--- conflicted
+++ resolved
@@ -1,123 +1,3 @@
-<<<<<<< HEAD
-## 24.0.1
-
-Released 2024-10-09.
-
-### Fixed
-
-* Fix a runtime crash when combining tail-calls with host imports that capture a
-  stack trace or trap.
-  [GHSA-q8hx-mm92-4wvg](https://github.com/bytecodealliance/wasmtime/security/advisories/GHSA-q8hx-mm92-4wvg)
-
-* Fix a race condition could lead to WebAssembly control-flow integrity and type
-  safety violations.
-  [GHSA-7qmx-3fpx-r45m](https://github.com/bytecodealliance/wasmtime/security/advisories/GHSA-7qmx-3fpx-r45m)
-
---------------------------------------------------------------------------------
-
-## 24.0.0
-
-Released 2024-08-20.
-
-### Added
-
-* A new `wasmtime_engine_clone` function was added to the C API.
-  [#8907](https://github.com/bytecodealliance/wasmtime/pull/8907)
-
-* Wasmtime now has basic support for allocating a `StructRef` in the embedder
-  API.
-  [#8933](https://github.com/bytecodealliance/wasmtime/pull/8933)
-
-* The `wasmtime run` subcommand now support a `--argv0` flag indicating the
-  value of the first element to arguments reported to wasm if it shouldn't be
-  the default of the wasm binary name itself.
-  [#8961](https://github.com/bytecodealliance/wasmtime/pull/8961)
-
-* Support for Winch on AArch64 continued to improve.
-  [#8921](https://github.com/bytecodealliance/wasmtime/pull/8921)
-  [#9018](https://github.com/bytecodealliance/wasmtime/pull/9018)
-  [#9033](https://github.com/bytecodealliance/wasmtime/pull/9033)
-  [#9051](https://github.com/bytecodealliance/wasmtime/pull/9051)
-
-* An initial implementation of the `wasi-runtime-config` proposal was added to
-  Wasmtime.
-  [#8950](https://github.com/bytecodealliance/wasmtime/pull/8950)
-  [#8970](https://github.com/bytecodealliance/wasmtime/pull/8970)
-  [#8981](https://github.com/bytecodealliance/wasmtime/pull/8981)
-
-* Initial support for f16 and f128 in Cranelift continued to improve.
-  [#8893](https://github.com/bytecodealliance/wasmtime/pull/8893)
-  [#9045](https://github.com/bytecodealliance/wasmtime/pull/9045)
-
-* More types in `wasmtime-wasi-http` implement the `Debug` trait.
-  [#8979](https://github.com/bytecodealliance/wasmtime/pull/8979)
-
-* The `wasmtime explore` subcommand now supports exploring CLIF too.
-  [#8972](https://github.com/bytecodealliance/wasmtime/pull/8972)
-
-* Support for SIMD in Winch has begun, but it is not complete yet.
-  [#8990](https://github.com/bytecodealliance/wasmtime/pull/8990)
-  [#9006](https://github.com/bytecodealliance/wasmtime/pull/9006)
-
-* Initial work on Pulley, an interpreter for Wasmtime, has begun.
-  [#9008](https://github.com/bytecodealliance/wasmtime/pull/9008)
-  [#9013](https://github.com/bytecodealliance/wasmtime/pull/9013)
-  [#9014](https://github.com/bytecodealliance/wasmtime/pull/9014)
-
-* The `-Wunknown-imports-trap` flag to `wasmtime run` now supports components.
-  [#9021](https://github.com/bytecodealliance/wasmtime/pull/9021)
-
-* An initial implementation of the `wasi-keyvalue` proposal was added to
-  Wasmtime.
-  [#8983](https://github.com/bytecodealliance/wasmtime/pull/8983)
-  [#9032](https://github.com/bytecodealliance/wasmtime/pull/9032)
-  [#9050](https://github.com/bytecodealliance/wasmtime/pull/9050)
-  [#9062](https://github.com/bytecodealliance/wasmtime/pull/9062)
-
-* An `unsafe` API has been added to unload process trap handlers.
-  [#9022](https://github.com/bytecodealliance/wasmtime/pull/9022)
-
-* The s390x backend now fully supports tail calls.
-  [#9052](https://github.com/bytecodealliance/wasmtime/pull/9052)
-
-### Changed
-
-* The `flags` type in the component model now has a hard limit of 32-or-fewer
-  flags. For more information about this transition see
-  https://github.com/WebAssembly/component-model/issues/370.
-  [#8882](https://github.com/bytecodealliance/wasmtime/pull/8882)
-
-* Multiple returns for functions in the component model are now gated by default
-  and are planned to be removed.
-  [#8965](https://github.com/bytecodealliance/wasmtime/pull/8965)
-
-* TCP streams in WASIp2 will now immediately return `StreamError::Closed` when
-  the TCP stream is closed or shut down.
-  [#8968](https://github.com/bytecodealliance/wasmtime/pull/8968)
-  [#9055](https://github.com/bytecodealliance/wasmtime/pull/9055)
-
-* Cranelift will now perform constant propagation on some floating-point
-  operations.
-  [#8954](https://github.com/bytecodealliance/wasmtime/pull/8954)
-
-* Wasmtime and Cranelift now require at least Rust 1.78.0 to compile.
-  [#9010](https://github.com/bytecodealliance/wasmtime/pull/9010)
-
-* The `wasmtime::Val` type now implements the `Copy` trait.
-  [#9024](https://github.com/bytecodealliance/wasmtime/pull/9024)
-
-* Wasmtime's wasi-nn implementation has been updated to track the upstream
-  specification.
-  [#9056](https://github.com/bytecodealliance/wasmtime/pull/9056)
-
-* Names provided to `trappable_imports` in `bindgen!` are now validated to be
-  used.
-  [#9057](https://github.com/bytecodealliance/wasmtime/pull/9057)
-
-* Support for multi-package `*.wit` files now requires a `package ...;` header
-  at the top of the file.
-  [#9053](https://github.com/bytecodealliance/wasmtime/pull/9053)
-=======
 ## 26.0.0
 
 Released 2024-10-22.
@@ -217,7 +97,6 @@
 * The WASIp1 adapter now correctly handles allocations where the initial
   alignment consumes the entire allocation.
   [#9356](https://github.com/bytecodealliance/wasmtime/pull/9356)
->>>>>>> c92317bc
 
 --------------------------------------------------------------------------------
 
