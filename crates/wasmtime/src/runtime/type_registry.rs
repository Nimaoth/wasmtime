//! Implement a registry of types: function, struct, and array definitions.
//!
//! Helps implement fast indirect call signature checking, reference type
//! downcasting, and etc...

use crate::hash_set::HashSet;
use crate::prelude::*;
use crate::sync::RwLock;
use crate::vm::GcRuntime;
use crate::Engine;
use alloc::borrow::Cow;
use alloc::sync::Arc;
use core::iter;
use core::{
    borrow::Borrow,
    fmt::{self, Debug},
    hash::{Hash, Hasher},
    ops::Range,
    sync::atomic::{
        AtomicBool, AtomicUsize,
        Ordering::{AcqRel, Acquire, Release},
    },
};
use wasmtime_environ::{
    iter_entity_range,
    packed_option::{PackedOption, ReservedValue},
<<<<<<< HEAD
    EngineOrModuleTypeIndex, ModuleInternedTypeIndex, ModuleTypes, PrimaryMap, SecondaryMap,
    TypeTrace, VMSharedTypeIndex, WasmRecGroup, WasmSubType,
=======
    EngineOrModuleTypeIndex, GcLayout, ModuleInternedTypeIndex, ModuleTypes, PrimaryMap,
    SecondaryMap, TypeTrace, VMSharedTypeIndex, WasmRecGroup, WasmSubType,
>>>>>>> c92317bc
};
use wasmtime_slab::{Id as SlabId, Slab};

// ### Notes on the Lifetime Management of Types
//
// All defined types from all Wasm modules loaded into Wasmtime are interned
// into their engine's `TypeRegistry`.
//
// With Wasm MVP, managing type lifetimes within the registry was easy: we only
// cared about canonicalizing types so that `call_indirect` was fast and we
// didn't waste memory on many copies of the same function type definition.
// Function types could only take and return simple scalars (i32/f64/etc...) and
// there were no type-to-type references. We could simply deduplicate function
// types and reference count their entries in the registry.
//
// The typed function references and GC proposals change everything. The former
// introduced function types that take a reference to a function of another
// specific type. This is a type-to-type reference. The latter introduces struct
// and array types that can have references to other struct, array, and function
// types, as well as recursion groups that allow cyclic references between
// types. Now type canonicalization additionally enables fast type checks and
// downcasts *across* modules: so that two modules which define the same struct
// type, for example, can pass instances of that struct type to each other, and
// we can quickly check that those instances are in fact of the expected types.
//
// But how do we manage the lifetimes of types that can reference other types as
// Wasm modules are dynamically loaded and unloaded from the engine? These
// modules can define subsets of the same types and there can be cyclic type
// references. Dynamic lifetimes, sharing, and cycles is a classic combination
// of constraints that push a design towards a tracing garbage collector (or,
// equivalently, a reference-counting collector with a cycle collector).
//
// However, we can rely on the following properties:
//
// 1. The unit of type canonicalization is a whole recursion group.
//
// 2. Type-to-type reference cycles may only happen within a recursion group and
//    therefore type-to-type references across recursion groups are acyclic.
//
// Therefore, our type registry makes the following design decisions:
//
// * We manage the lifetime of whole recursion groups, not individual
//   types. That is, every type in the recursion group stays alive as long as
//   any type in the recursion group is kept alive. This is effectively mandated
//   by property (1) and the hash consing it implies.
//
// * We still use naive reference counting to manage the lifetimes of recursion
//   groups. A type-to-type reference that crosses the boundary from recursion
//   group A to recursion group B will increment B's reference count when A is
//   first registered and decrement B's reference count when A is removed from
//   the registry. Because of property (2) we don't need to worry about cycles,
//   which are the classic weakness of reference counting.

/// Represents a collection of shared types.
///
/// This is used to register shared types with a shared type registry.
///
/// The collection will unregister any contained types with the registry
/// when dropped.
pub struct TypeCollection {
    engine: Engine,
    rec_groups: Vec<RecGroupEntry>,
    types: PrimaryMap<ModuleInternedTypeIndex, VMSharedTypeIndex>,
    trampolines: SecondaryMap<VMSharedTypeIndex, PackedOption<ModuleInternedTypeIndex>>,
}

impl Debug for TypeCollection {
    fn fmt(&self, f: &mut fmt::Formatter<'_>) -> fmt::Result {
        let TypeCollection {
            engine: _,
            rec_groups,
            types,
            trampolines,
        } = self;
        f.debug_struct("TypeCollection")
            .field("rec_groups", rec_groups)
            .field("types", types)
            .field("trampolines", trampolines)
            .finish_non_exhaustive()
    }
}

impl TypeCollection {
    /// Creates a type collection for a module given the module's types.
    pub fn new_for_module(engine: &Engine, module_types: &ModuleTypes) -> Self {
        let engine = engine.clone();
        let registry = engine.signatures();
        let gc_runtime = engine.gc_runtime();
        let (rec_groups, types) = registry
            .0
            .write()
            .register_module_types(&**gc_runtime, module_types);

        let mut trampolines = SecondaryMap::with_capacity(types.len());
        for (module_ty, trampoline) in module_types.trampoline_types() {
            let shared_ty = types[module_ty];
            let trampoline_ty = registry.trampoline_type(shared_ty);
            trampolines[trampoline_ty] = Some(trampoline).into();
        }

        Self {
            engine,
            rec_groups,
            types,
            trampolines,
        }
    }

    /// Treats the type collection as a map from a module type index to
    /// registered shared type indexes.
    ///
    /// This is used for looking up module shared type indexes during module
    /// instantiation.
    pub fn as_module_map(&self) -> &PrimaryMap<ModuleInternedTypeIndex, VMSharedTypeIndex> {
        &self.types
    }

    /// Gets the shared type index given a module type index.
    #[inline]
    pub fn shared_type(&self, index: ModuleInternedTypeIndex) -> Option<VMSharedTypeIndex> {
        self.types.get(index).copied()
    }

    /// Get the module-level type index of the trampoline type for the given
    /// engine-level function type, if any.
    ///
    /// This allows callers to look up the pre-compiled wasm-to-native
    /// trampoline in this type collection's associated module.
    ///
    /// See the docs for `WasmFuncType::trampoline_type` for details on
    /// trampoline types.
    #[inline]
    pub fn trampoline_type(&self, ty: VMSharedTypeIndex) -> Option<ModuleInternedTypeIndex> {
        let trampoline_ty = self.trampolines[ty].expand();
        log::trace!("TypeCollection::trampoline_type({ty:?}) -> {trampoline_ty:?}");
        trampoline_ty
    }
}

impl Drop for TypeCollection {
    fn drop(&mut self) {
        if !self.rec_groups.is_empty() {
            self.engine
                .signatures()
                .0
                .write()
                .unregister_type_collection(self);
        }
    }
}

#[inline]
fn shared_type_index_to_slab_id(index: VMSharedTypeIndex) -> SlabId {
    assert!(!index.is_reserved_value());
    SlabId::from_raw(index.bits())
}

#[inline]
fn slab_id_to_shared_type_index(id: SlabId) -> VMSharedTypeIndex {
    let index = VMSharedTypeIndex::new(id.into_raw());
    assert!(!index.is_reserved_value());
    index
}

/// A Wasm type that has been registered in the engine's `TypeRegistry`.
///
/// Prevents its associated type from being unregistered while it is alive.
///
/// Automatically unregisters the type on drop. (Unless other `RegisteredTypes`
/// are keeping the type registered).
///
/// Dereferences to its underlying `WasmSubType`.
pub struct RegisteredType {
    engine: Engine,
    entry: RecGroupEntry,
    ty: Arc<WasmSubType>,
    index: VMSharedTypeIndex,
    layout: Option<GcLayout>,
}

impl Debug for RegisteredType {
    fn fmt(&self, f: &mut fmt::Formatter<'_>) -> fmt::Result {
        let RegisteredType {
            engine: _,
            entry: _,
            ty,
            index,
            layout,
        } = self;
        f.debug_struct("RegisteredType")
            .field("index", index)
            .field("ty", ty)
            .field("layout", layout)
            .finish_non_exhaustive()
    }
}

impl Clone for RegisteredType {
    fn clone(&self) -> Self {
        self.entry.incref("cloning RegisteredType");
        RegisteredType {
            engine: self.engine.clone(),
            entry: self.entry.clone(),
            ty: self.ty.clone(),
            index: self.index,
            layout: self.layout.clone(),
        }
    }
}

impl Drop for RegisteredType {
    fn drop(&mut self) {
        if self.entry.decref("dropping RegisteredType") {
            self.engine
                .signatures()
                .0
                .write()
                .unregister_entry(self.entry.clone());
        }
    }
}

impl core::ops::Deref for RegisteredType {
    type Target = WasmSubType;

    fn deref(&self) -> &Self::Target {
        &self.ty
    }
}

impl PartialEq for RegisteredType {
    fn eq(&self, other: &Self) -> bool {
        let eq = Arc::ptr_eq(&self.entry.0, &other.entry.0);

        if cfg!(debug_assertions) {
            if eq {
                assert!(Engine::same(&self.engine, &other.engine));
                assert_eq!(self.ty, other.ty);
            } else {
                assert!(self.ty != other.ty || !Engine::same(&self.engine, &other.engine));
            }
        }

        eq
    }
}

impl Eq for RegisteredType {}

impl Hash for RegisteredType {
    fn hash<H: Hasher>(&self, state: &mut H) {
        let ptr = Arc::as_ptr(&self.entry.0);
        ptr.hash(state);
    }
}

impl RegisteredType {
    /// Constructs a new `RegisteredType`, registering the given type with the
    /// engine's `TypeRegistry`.
    pub fn new(engine: &Engine, ty: WasmSubType) -> RegisteredType {
        let (entry, index, ty, layout) = {
            log::trace!("RegisteredType::new({ty:?})");

            let gc_runtime = engine.gc_runtime();
            let mut inner = engine.signatures().0.write();

            // It shouldn't be possible for users to construct non-canonical
            // types via the embedding API, and the only other types they can
            // get are already-canonicalized types from modules, so we shouldn't
            // ever get non-canonical types here. Furthermore, this is only
            // called internally to Wasmtime, so we shouldn't ever have an
            // engine mismatch; those should be caught earlier.
            inner.assert_canonicalized_for_runtime_usage_in_this_registry(&ty);

            let entry = inner.register_singleton_rec_group(&**gc_runtime, ty);

            let index = entry.0.shared_type_indices[0];
            let id = shared_type_index_to_slab_id(index);
            let ty = inner.types[id].clone();
            let layout = inner.type_to_gc_layout.get(index).and_then(|l| l.clone());

            (entry, index, ty, layout)
        };

        RegisteredType::from_parts(engine.clone(), entry, index, ty, layout)
    }

    /// Create an owning handle to the given index's associated type.
    ///
    /// This will prevent the associated type from being unregistered as long as
    /// the returned `RegisteredType` is kept alive.
    ///
    /// Returns `None` if `index` is not registered in the given engine's
    /// registry.
    pub fn root(engine: &Engine, index: VMSharedTypeIndex) -> Option<RegisteredType> {
        let (entry, ty, layout) = {
            let id = shared_type_index_to_slab_id(index);
            let inner = engine.signatures().0.read();

            let ty = inner.types.get(id)?.clone();
            let entry = inner.type_to_rec_group[index].clone().unwrap();
            let layout = inner.type_to_gc_layout.get(index).and_then(|l| l.clone());

            // NB: make sure to incref while the lock is held to prevent:
            //
            // * This thread: read locks registry, gets entry E, unlocks registry
            // * Other thread: drops `RegisteredType` for entry E, decref
            //   reaches zero, write locks registry, unregisters entry
            // * This thread: increfs entry, but it isn't in the registry anymore
            entry.incref("RegisteredType::root");

            (entry, ty, layout)
        };

        Some(RegisteredType::from_parts(
            engine.clone(),
            entry,
            index,
            ty,
            layout,
        ))
    }

    /// Construct a new `RegisteredType`.
    ///
    /// It is the caller's responsibility to ensure that the entry's reference
    /// count has already been incremented.
    fn from_parts(
        engine: Engine,
        entry: RecGroupEntry,
        index: VMSharedTypeIndex,
        ty: Arc<WasmSubType>,
        layout: Option<GcLayout>,
    ) -> Self {
        debug_assert!(entry.0.registrations.load(Acquire) != 0);
        RegisteredType {
            engine,
            entry,
            ty,
            index,
            layout,
        }
    }

    /// Get the engine whose registry this type is registered within.
    pub fn engine(&self) -> &Engine {
        &self.engine
    }

    /// Get this registered type's index.
    pub fn index(&self) -> VMSharedTypeIndex {
        self.index
    }

    /// Get this registered type's GC layout, if any.
    ///
    /// Only struct and array types have GC layouts; function types do not have
    /// layouts.
    pub fn layout(&self) -> Option<&GcLayout> {
        self.layout.as_ref()
    }
}

/// An entry in the type registry.
///
/// Implements `Borrow`, `Eq`, and `Hash` by forwarding to the underlying Wasm
/// rec group, so that this can be a hash consing key. (We can't use
/// `Arc<RecGroupEntryInner>` directly for this purpose because `Arc<T>` doesn't
/// implement `Borrow<U>` when `T: Borrow<U>`).
#[derive(Clone)]
struct RecGroupEntry(Arc<RecGroupEntryInner>);

impl Debug for RecGroupEntry {
    fn fmt(&self, f: &mut fmt::Formatter<'_>) -> fmt::Result {
        struct Ptr<'a, P>(&'a P);
        impl<P: fmt::Pointer> Debug for Ptr<'_, P> {
            fn fmt(&self, f: &mut fmt::Formatter<'_>) -> fmt::Result {
                write!(f, "{:#p}", *self.0)
            }
        }

        f.debug_struct("RecGroupEntry")
            .field("ptr", &Ptr(&self.0))
            .field("shared_type_indices", &self.0.shared_type_indices)
            .field("hash_consing_key", &self.0.hash_consing_key)
            .field("registrations", &self.0.registrations.load(Acquire))
            .finish()
    }
}

struct RecGroupEntryInner {
    /// The Wasm rec group, canonicalized for hash consing.
    hash_consing_key: WasmRecGroup,

    /// The shared type indices for each type in this rec group.
    shared_type_indices: Box<[VMSharedTypeIndex]>,

    /// The number of times that this entry has been registered in the
    /// `TypeRegistryInner`.
    ///
    /// This is an atomic counter so that cloning a `RegisteredType`, and
    /// temporarily keeping a type registered, doesn't require locking the full
    /// registry.
    registrations: AtomicUsize,

    /// Whether this entry has already been unregistered from the
    /// `TypeRegistryInner`.
    ///
    /// This flag exists to detect and avoid double-unregistration bugs that
    /// could otherwise occur in rare cases. See the comments in
    /// `TypeRegistryInner::unregister_type` for details.
<<<<<<< HEAD
    ///
    /// To maintain consistency with the rest of this entry's state, this flag
    /// should only be accessed while holding the type registry lock.
=======
>>>>>>> c92317bc
    unregistered: AtomicBool,
}

impl PartialEq for RecGroupEntry {
    fn eq(&self, other: &Self) -> bool {
        self.0.hash_consing_key == other.0.hash_consing_key
    }
}

impl Eq for RecGroupEntry {}

impl Hash for RecGroupEntry {
    fn hash<H: Hasher>(&self, state: &mut H) {
        self.0.hash_consing_key.hash(state);
    }
}

impl Borrow<WasmRecGroup> for RecGroupEntry {
    fn borrow(&self) -> &WasmRecGroup {
        &self.0.hash_consing_key
    }
}

impl RecGroupEntry {
    /// Increment the registration count.
    fn incref(&self, why: &str) {
        let old_count = self.0.registrations.fetch_add(1, AcqRel);
        log::trace!(
            "increment registration count for {self:?} (registrations -> {}): {why}",
            old_count + 1
        );
    }

    /// Decrement the registration count and return `true` if the registration
    /// count reached zero and this entry should be removed from the registry.
    #[must_use = "caller must remove entry from registry if `decref` returns `true`"]
    fn decref(&self, why: &str) -> bool {
        let old_count = self.0.registrations.fetch_sub(1, AcqRel);
        debug_assert_ne!(old_count, 0);
        log::trace!(
            "decrement registration count for {self:?} (registrations -> {}): {why}",
            old_count - 1
        );
        old_count == 1
    }
}

#[derive(Debug, Default)]
struct TypeRegistryInner {
    // A hash map from a canonicalized-for-hash-consing rec group to its
    // `VMSharedTypeIndex`es.
    //
    // There is an entry in this map for every rec group we have already
    // registered. Before registering new rec groups, we first check this map to
    // see if we've already registered an identical rec group that we should
    // reuse instead.
    hash_consing_map: HashSet<RecGroupEntry>,

    // A map from `VMSharedTypeIndex::bits()` to the type index's associated
    // Wasm type.
    //
    // These types are always canonicalized for runtime usage.
    types: Slab<Arc<WasmSubType>>,

    // A map that lets you walk backwards from a `VMSharedTypeIndex` to its
    // `RecGroupEntry`.
    type_to_rec_group: SecondaryMap<VMSharedTypeIndex, Option<RecGroupEntry>>,

    // A map from a registered type to its complete list of supertypes.
    //
    // The supertypes are ordered from super- to subtype, i.e. the immediate
    // parent supertype is the last element and the least-upper-bound of all
    // supertypes is the first element.
    //
    // Types without any supertypes are omitted from this map. This means that
    // we never allocate any backing storage for this map when Wasm GC is not in
    // use.
    type_to_supertypes: SecondaryMap<VMSharedTypeIndex, Option<Box<[VMSharedTypeIndex]>>>,

    // A map from each registered function type to its trampoline type.
    //
    // Note that when a function type is its own trampoline type, then we omit
    // the entry in this map as a memory optimization. This means that if only
    // core Wasm function types are ever used, then we will never allocate any
    // backing storage for this map. As a nice bonus, this also avoids cycles (a
    // function type referencing itself) that our naive reference counting
    // doesn't play well with.
    type_to_trampoline: SecondaryMap<VMSharedTypeIndex, PackedOption<VMSharedTypeIndex>>,

    // A map from each registered GC type to its layout.
    //
    // Function types do not have an entry in this map. Similar to the
    // `type_to_{supertypes,trampoline}` maps, we completely omit the `None`
    // entries for these types as a memory optimization.
    type_to_gc_layout: SecondaryMap<VMSharedTypeIndex, Option<GcLayout>>,

    // An explicit stack of entries that we are in the middle of dropping. Used
    // to avoid recursion when dropping a type that is holding the last
    // reference to another type, etc...
    drop_stack: Vec<RecGroupEntry>,
}

impl TypeRegistryInner {
    fn register_module_types(
        &mut self,
        gc_runtime: &dyn GcRuntime,
        types: &ModuleTypes,
    ) -> (
        Vec<RecGroupEntry>,
        PrimaryMap<ModuleInternedTypeIndex, VMSharedTypeIndex>,
    ) {
        log::trace!("Start registering module types");

        let mut entries = Vec::with_capacity(types.rec_groups().len());
        let mut map = PrimaryMap::<ModuleInternedTypeIndex, VMSharedTypeIndex>::with_capacity(
            types.wasm_types().len(),
        );

        for (_rec_group_index, module_group) in types.rec_groups() {
            let entry = self.register_rec_group(
                gc_runtime,
                &map,
                module_group.clone(),
                iter_entity_range(module_group.clone()).map(|ty| types[ty].clone()),
            );

            for (module_ty, engine_ty) in
                iter_entity_range(module_group).zip(entry.0.shared_type_indices.iter())
            {
                let module_ty2 = map.push(*engine_ty);
                assert_eq!(module_ty, module_ty2);
            }

            entries.push(entry);
        }

        log::trace!("End registering module types");

        (entries, map)
    }

    /// Register a rec group in this registry.
    ///
    /// The rec group may be either module-level canonical (i.e. straight from
    /// `wasmparser`) or engine-level canonicalized for runtime usage in this
    /// registry. It may *not* be engine-level canonicalized for hash consing or
    /// engine-level canonicalized for a different type registry instance.
    ///
    /// If this rec group is determined to be a duplicate of an
    /// already-registered rec group, the existing rec group is reused.
    ///
    /// Parameters:
    ///
    /// * `map`: A map that we use to canonicalize inter-group type references
    ///   from module-canonical to engine-canonical indices. This must contain
    ///   entries for each inter-group type reference that this rec group
    ///   contains.
    ///
    /// * `range`: The range of (module-level) types defined by this rec
    ///   group. This is used to determine which type references inside this rec
    ///   group are inter- vs intra-group.
    ///
    /// * `types`: The types defined within this rec group. Must have the same
    ///   length as `range`.
    ///
    /// The returned entry will have already had its reference count incremented
    /// on behalf of callers.
    fn register_rec_group(
        &mut self,
        gc_runtime: &dyn GcRuntime,
        map: &PrimaryMap<ModuleInternedTypeIndex, VMSharedTypeIndex>,
        range: Range<ModuleInternedTypeIndex>,
        types: impl ExactSizeIterator<Item = WasmSubType>,
    ) -> RecGroupEntry {
        debug_assert_eq!(iter_entity_range(range.clone()).len(), types.len());

        let mut non_canon_types = Vec::with_capacity(types.len());
        let hash_consing_key = WasmRecGroup {
            types: types
                .zip(iter_entity_range(range.clone()))
                .map(|(mut ty, module_index)| {
                    non_canon_types.push((module_index, ty.clone()));
                    ty.canonicalize_for_hash_consing(range.clone(), &mut |idx| {
                        debug_assert!(idx < range.clone().start);
                        map[idx]
                    });
                    ty
                })
                .collect::<Box<[_]>>(),
        };

        // If we've already registered this rec group before, reuse it.
        if let Some(entry) = self.hash_consing_map.get(&hash_consing_key) {
            assert_eq!(entry.0.unregistered.load(Acquire), false);
            entry.incref(
                "hash consed to already-registered type in `TypeRegistryInner::register_rec_group`",
            );
            return entry.clone();
        }

        // Inter-group edges: increment the referenced group's ref
        // count, because these other rec groups shouldn't be dropped
        // while this rec group is still alive.
        hash_consing_key
            .trace_engine_indices::<_, ()>(&mut |index| {
                let other_entry = &self.type_to_rec_group[index].as_ref().unwrap();
                assert_eq!(other_entry.0.unregistered.load(Acquire), false);
                other_entry.incref(
                    "new cross-group type reference to existing type in `register_rec_group`",
                );
                Ok(())
            })
            .unwrap();

        // Register the individual types.
        //
        // Note that we can't update the reverse type-to-rec-group map until
        // after we've constructed the `RecGroupEntry`, since that map needs to
        // the fully-constructed entry for its values.
        let module_rec_group_start = range.start;
        let engine_rec_group_start = u32::try_from(self.types.len()).unwrap();
        let shared_type_indices: Box<[_]> = non_canon_types
            .into_iter()
            .map(|(module_index, mut ty)| {
                ty.canonicalize_for_runtime_usage(&mut |idx| {
                    if idx < module_rec_group_start {
                        map[idx]
                    } else {
                        let rec_group_offset = idx.as_u32() - module_rec_group_start.as_u32();
                        let index =
                            VMSharedTypeIndex::from_u32(engine_rec_group_start + rec_group_offset);
                        assert!(!index.is_reserved_value());
                        index
                    }
                });
                self.insert_one_type_from_rec_group(gc_runtime, module_index, ty)
            })
            .collect();

        debug_assert_eq!(
            shared_type_indices.len(),
            shared_type_indices
                .iter()
                .copied()
                .inspect(|ty| assert!(!ty.is_reserved_value()))
                .collect::<crate::hash_set::HashSet<_>>()
                .len(),
            "should not have any duplicate type indices",
        );

        let entry = RecGroupEntry(Arc::new(RecGroupEntryInner {
            hash_consing_key,
            shared_type_indices,
            registrations: AtomicUsize::new(1),
            unregistered: AtomicBool::new(false),
        }));
        log::trace!("create new entry {entry:?} (registrations -> 1)");

        let is_new_entry = self.hash_consing_map.insert(entry.clone());
        debug_assert!(is_new_entry);

        // Now that we've constructed the entry, we can update the reverse
        // type-to-rec-group map.
        for ty in entry.0.shared_type_indices.iter().copied() {
            debug_assert!(self.type_to_rec_group[ty].is_none());
            self.type_to_rec_group[ty] = Some(entry.clone());
        }

        // Finally, make sure to register the trampoline type for each function
        // type in the rec group.
        for shared_type_index in entry.0.shared_type_indices.iter().copied() {
            let slab_id = shared_type_index_to_slab_id(shared_type_index);
            if let Some(f) = self.types[slab_id].as_func() {
                match f.trampoline_type() {
                    Cow::Borrowed(_) => {
                        // The function type is its own trampoline type. Leave
                        // its entry in `type_to_trampoline` empty to signal
                        // this.
                    }
                    Cow::Owned(trampoline) => {
                        // This will recursively call into rec group
                        // registration, but at most once since trampoline
                        // function types are their own trampoline type.
                        let trampoline_entry = self.register_singleton_rec_group(
                            gc_runtime,
                            WasmSubType {
                                is_final: true,
                                supertype: None,
                                composite_type: wasmtime_environ::WasmCompositeType::Func(
                                    trampoline,
                                ),
                            },
                        );
                        let trampoline_index = trampoline_entry.0.shared_type_indices[0];
                        log::trace!(
                            "Registering trampoline {trampoline_index:?} for function type {shared_type_index:?}"
                        );
                        debug_assert_ne!(shared_type_index, trampoline_index);
                        self.type_to_trampoline[shared_type_index] = Some(trampoline_index).into();
                    }
                }
            }
        }

        entry
    }

    /// Is the given type canonicalized for runtime usage this registry?
    fn assert_canonicalized_for_runtime_usage_in_this_registry(&self, ty: &WasmSubType) {
        ty.trace::<_, ()>(&mut |index| match index {
            EngineOrModuleTypeIndex::RecGroup(_) | EngineOrModuleTypeIndex::Module(_) => {
                panic!("not canonicalized for runtime usage: {ty:?}")
            }
            EngineOrModuleTypeIndex::Engine(idx) => {
                let id = shared_type_index_to_slab_id(idx);
                assert!(
                    self.types.contains(id),
                    "canonicalized in a different engine? {ty:?}"
                );
                Ok(())
            }
        })
        .unwrap();
    }

    /// Insert a new type as part of registering a new rec group.
    ///
    /// The type must be canonicalized for runtime usage in this registry and
    /// its rec group must be a new one that we are currently registering, not
    /// an already-registered rec group.
    fn insert_one_type_from_rec_group(
        &mut self,
        gc_runtime: &dyn GcRuntime,
        module_index: ModuleInternedTypeIndex,
        ty: WasmSubType,
    ) -> VMSharedTypeIndex {
        // Despite being canonicalized for runtime usage, this type may still
        // have forward references to other types in the rec group we haven't
        // yet registered. Therefore, we can't use our usual
        // `assert_canonicalized_for_runtime_usage_in_this_registry` helper here
        // as that will see the forward references and think they must be
        // references to types in other registries.
        assert!(
            ty.is_canonicalized_for_runtime_usage(),
            "type is not canonicalized for runtime usage: {ty:?}"
        );

        let gc_layout = match &ty.composite_type {
            wasmtime_environ::WasmCompositeType::Func(_) => None,
            wasmtime_environ::WasmCompositeType::Array(a) => {
                Some(gc_runtime.layouts().array_layout(a).into())
            }
            wasmtime_environ::WasmCompositeType::Struct(s) => {
                Some(gc_runtime.layouts().struct_layout(s).into())
            }
        };

        // Add the type to our slab.
        let id = self.types.alloc(Arc::new(ty));
        let engine_index = slab_id_to_shared_type_index(id);
        log::trace!(
            "registered type {module_index:?} as {engine_index:?} = {:?}",
            &self.types[id]
        );

        // Create the supertypes list for this type.
        if let Some(supertype) = self.types[id].supertype {
            let supertype = supertype.unwrap_engine_type_index();
            let supers_supertypes = self.supertypes(supertype);
            let mut supertypes = Vec::with_capacity(supers_supertypes.len() + 1);
            supertypes.extend(
                supers_supertypes
                    .iter()
                    .copied()
                    .chain(iter::once(supertype)),
            );
            self.type_to_supertypes[engine_index] = Some(supertypes.into_boxed_slice());
        }

        // Only write the type-to-gc-layout entry if we have a GC layout, so
        // that the map can avoid any heap allocation for backing storage in the
        // case where Wasm GC is disabled.
        if let Some(layout) = gc_layout {
            self.type_to_gc_layout[engine_index] = Some(layout);
        }

        engine_index
    }

    /// Get the supertypes list for the given type.
    ///
    /// The supertypes are listed in super-to-sub order. `ty` itself is not
    /// included in the list.
    fn supertypes(&self, ty: VMSharedTypeIndex) -> &[VMSharedTypeIndex] {
        self.type_to_supertypes
            .get(ty)
            .and_then(|s| s.as_deref())
            .unwrap_or(&[])
    }

    /// Register a rec group consisting of a single type.
    ///
    /// The type must already be canonicalized for runtime usage in this
    /// registry.
    ///
    /// The returned entry will have already had its reference count incremented
    /// on behalf of callers.
    fn register_singleton_rec_group(
        &mut self,
        gc_runtime: &dyn GcRuntime,
        ty: WasmSubType,
    ) -> RecGroupEntry {
        self.assert_canonicalized_for_runtime_usage_in_this_registry(&ty);

        // This type doesn't have any module-level type references, since it is
        // already canonicalized for runtime usage in this registry, so an empty
        // map suffices.
        let map = PrimaryMap::default();

        // This must have `range.len() == 1`, even though we know this type
        // doesn't have any intra-group type references, to satisfy
        // `register_rec_group`'s preconditions.
        let range = ModuleInternedTypeIndex::from_bits(u32::MAX - 1)
            ..ModuleInternedTypeIndex::from_bits(u32::MAX);

        self.register_rec_group(gc_runtime, &map, range, iter::once(ty))
    }

    /// Unregister all of a type collection's rec groups.
    fn unregister_type_collection(&mut self, collection: &TypeCollection) {
        for entry in &collection.rec_groups {
            if entry.decref("TypeRegistryInner::unregister_type_collection") {
                self.unregister_entry(entry.clone());
            }
        }
    }

    /// Remove a zero-refcount entry from the registry.
    ///
    /// This does *not* decrement the entry's registration count, it should
    /// instead be invoked only after a previous decrement operation observed
    /// zero remaining registrations.
    fn unregister_entry(&mut self, entry: RecGroupEntry) {
        debug_assert!(self.drop_stack.is_empty());

        // There are two races to guard against before we can unregister the
        // entry, even though it was on the drop stack:
        //
        // 1. Although an entry has to reach zero registrations before it is
        //    enqueued in the drop stack, we need to double check whether the
        //    entry is *still* at zero registrations. This is because someone
        //    else can resurrect the entry in between when the
        //    zero-registrations count was first observed and when we actually
        //    acquire the lock to unregister it. In this example, we have
        //    threads A and B, an existing rec group entry E, and a rec group
        //    entry E' that is a duplicate of E:
        //
        //    Thread A                        | Thread B
        //    --------------------------------+-----------------------------
        //    acquire(type registry lock)     |
        //                                    |
        //                                    | decref(E) --> 0
        //                                    |
        //                                    | block_on(type registry lock)
        //                                    |
        //    register(E') == incref(E) --> 1 |
        //                                    |
        //    release(type registry lock)     |
        //                                    |
        //                                    | acquire(type registry lock)
        //                                    |
        //                                    | unregister(E)         !!!!!!
        //
        //    If we aren't careful, we can unregister a type while it is still
        //    in use!
        //
        //    The fix in this case is that we skip unregistering the entry if
        //    its reference count is non-zero, since that means it was
        //    concurrently resurrected and is now in use again.
        //
        // 2. In a slightly more convoluted version of (1), where an entry is
        //    resurrected but then dropped *again*, someone might attempt to
        //    unregister an entry a second time:
        //
        //    Thread A                        | Thread B
        //    --------------------------------|-----------------------------
        //    acquire(type registry lock)     |
        //                                    |
        //                                    | decref(E) --> 0
        //                                    |
        //                                    | block_on(type registry lock)
        //                                    |
        //    register(E') == incref(E) --> 1 |
        //                                    |
        //    release(type registry lock)     |
        //                                    |
        //    decref(E) --> 0                 |
        //                                    |
        //    acquire(type registry lock)     |
        //                                    |
        //    unregister(E)                   |
        //                                    |
        //    release(type registry lock)     |
        //                                    |
        //                                    | acquire(type registry lock)
        //                                    |
        //                                    | unregister(E)         !!!!!!
        //
        //    If we aren't careful, we can unregister a type twice, which leads
        //    to panics and registry corruption!
        //
        //    To detect this scenario and avoid the double-unregistration bug,
        //    we maintain an `unregistered` flag on entries. We set this flag
        //    once an entry is unregistered and therefore, even if it is
        //    enqueued in the drop stack multiple times, we only actually
        //    unregister the entry the first time.
        //
        // A final note: we don't need to worry about any concurrent
        // modifications during the middle of this function's execution, only
        // between (a) when we first observed a zero-registrations count and
        // decided to unregister the type, and (b) when we acquired the type
        // registry's lock so that we could perform that unregistration. This is
        // because this method has exclusive access to `&mut self` -- that is,
        // we have a write lock on the whole type registry -- and therefore no
        // one else can create new references to this zero-registration entry
        // and bring it back to life (which would require finding it in
        // `self.hash_consing_map`, which no one else has access to, because we
        // now have an exclusive lock on `self`).

        // Handle scenario (1) from above.
        let registrations = entry.0.registrations.load(Acquire);
        if registrations != 0 {
            log::trace!(
                "{entry:?} was concurrently resurrected and no longer has \
                 zero registrations (registrations -> {registrations})",
            );
            assert_eq!(entry.0.unregistered.load(Acquire), false);
            return;
        }

        // Handle scenario (2) from above.
        if entry.0.unregistered.load(Acquire) {
            log::trace!(
                "{entry:?} was concurrently resurrected, dropped again, \
                 and already unregistered"
            );
            return;
        }

        // Okay, we are really going to unregister this entry. Enqueue it on the
        // drop stack.
        self.drop_stack.push(entry);

        // Keep unregistering entries until the drop stack is empty. This is
        // logically a recursive process where if we unregister a type that was
        // the only thing keeping another type alive, we then recursively
        // unregister that other type as well. However, we use this explicit
        // drop stack to avoid recursion and the potential stack overflows that
        // recursion implies.
        while let Some(entry) = self.drop_stack.pop() {
            log::trace!("Start unregistering {entry:?}");

            // All entries on the drop stack should *really* be ready for
            // unregistration, since no one can resurrect entries once we've
            // locked the registry.
            assert_eq!(entry.0.registrations.load(Acquire), 0);
            assert_eq!(entry.0.unregistered.load(Acquire), false);

            // We are taking responsibility for unregistering this entry, so
            // prevent anyone else from attempting to do it again.
            entry.0.unregistered.store(true, Release);

            // Decrement any other types that this type was shallowly
            // (i.e. non-transitively) referencing and keeping alive. If this
            // was the last thing keeping them registered, its okay to
            // unregister them as well now.
            debug_assert!(entry.0.hash_consing_key.is_canonicalized_for_hash_consing());
            entry
                .0
                .hash_consing_key
                .trace_engine_indices::<_, ()>(&mut |other_index| {
                    let other_entry = self.type_to_rec_group[other_index].as_ref().unwrap();
                    if other_entry.decref(
                        "referenced by dropped entry in \
                         `TypeCollection::unregister_entry`",
                    ) {
                        self.drop_stack.push(other_entry.clone());
                    }
                    Ok(())
                })
                .unwrap();

            // Remove the entry from the hash-consing map. If we register a
            // duplicate definition of this rec group again in the future, it
            // will be as if it is the first time it has ever been registered,
            // and it will be inserted into the hash-consing map again at that
            // time.
            self.hash_consing_map.remove(&entry);

            // Similarly, remove the rec group's types from the registry, as
            // well as their entries from the reverse type-to-rec-group
            // map. Additionally, stop holding a strong reference from each
            // function type in the rec group to that function type's trampoline
            // type.
            debug_assert_eq!(
                entry.0.shared_type_indices.len(),
                entry
                    .0
                    .shared_type_indices
                    .iter()
                    .copied()
                    .inspect(|ty| assert!(!ty.is_reserved_value()))
                    .collect::<crate::hash_set::HashSet<_>>()
                    .len(),
                "should not have any duplicate type indices",
            );
            for ty in entry.0.shared_type_indices.iter().copied() {
                log::trace!("removing {ty:?} from registry");

                let removed_entry = self.type_to_rec_group[ty].take();
                debug_assert_eq!(removed_entry.unwrap(), entry);

                // Remove the associated trampoline type, if any.
                if let Some(trampoline_ty) =
                    self.type_to_trampoline.get(ty).and_then(|x| x.expand())
                {
                    self.type_to_trampoline[ty] = None.into();
                    let trampoline_entry = self.type_to_rec_group[trampoline_ty].as_ref().unwrap();
                    if trampoline_entry
                        .decref("removing reference from a function type to its trampoline type")
                    {
                        self.drop_stack.push(trampoline_entry.clone());
                    }
                }

                // Remove the type's supertypes list, if any. Take care to guard
                // this assignment so that we don't accidentally force the
                // secondary map to allocate even when we never actually use
                // Wasm GC.
                if self.type_to_supertypes.get(ty).is_some() {
                    self.type_to_supertypes[ty] = None;
                }

                // Same as above, but for the type's GC layout.
                if self.type_to_gc_layout.get(ty).is_some() {
                    self.type_to_gc_layout[ty] = None;
                }

                let id = shared_type_index_to_slab_id(ty);
                self.types.dealloc(id);
            }

            log::trace!("End unregistering {entry:?}");
        }
    }
}

// `TypeRegistryInner` implements `Drop` in debug builds to assert that
// all types have been unregistered for the registry.
#[cfg(debug_assertions)]
impl Drop for TypeRegistryInner {
    fn drop(&mut self) {
        log::trace!("Dropping type registry: {self:#?}");
        let TypeRegistryInner {
            hash_consing_map,
            types,
            type_to_rec_group,
            type_to_supertypes,
            type_to_trampoline,
            type_to_gc_layout,
            drop_stack,
        } = self;
        assert!(
            hash_consing_map.is_empty(),
            "type registry not empty: hash consing map is not empty: {hash_consing_map:#?}"
        );
        assert!(
            types.is_empty(),
            "type registry not empty: types slab is not empty: {types:#?}"
        );
        assert!(
            type_to_rec_group.is_empty() || type_to_rec_group.values().all(|x| x.is_none()),
            "type registry not empty: type-to-rec-group map is not empty: {type_to_rec_group:#?}"
        );
        assert!(
            type_to_supertypes.is_empty() || type_to_supertypes.values().all(|x| x.is_none()),
            "type registry not empty: type-to-supertypes map is not empty: {type_to_supertypes:#?}"
        );
        assert!(
            type_to_trampoline.is_empty() || type_to_trampoline.values().all(|x| x.is_none()),
            "type registry not empty: type-to-trampoline map is not empty: {type_to_trampoline:#?}"
        );
        assert!(
            type_to_gc_layout.is_empty() || type_to_gc_layout.values().all(|x| x.is_none()),
            "type registry not empty: type-to-gc-layout map is not empty: {type_to_gc_layout:#?}"
        );
        assert!(
            drop_stack.is_empty(),
            "type registry not empty: drop stack is not empty: {drop_stack:#?}"
        );
    }
}

/// Implements a shared type registry.
///
/// WebAssembly requires that the caller and callee types in an indirect
/// call must match. To implement this efficiently, keep a registry of all
/// types, shared by all instances, so that call sites can just do an
/// index comparison.
#[derive(Debug)]
pub struct TypeRegistry(RwLock<TypeRegistryInner>);

impl TypeRegistry {
    /// Creates a new shared type registry.
    pub fn new() -> Self {
        Self(RwLock::new(TypeRegistryInner::default()))
    }

    /// Looks up a function type from a shared type index.
    ///
    /// This does *NOT* prevent the type from being unregistered while you are
    /// still using the resulting value! Use the `RegisteredType::root`
    /// constructor if you need to ensure that property and you don't have some
    /// other mechanism already keeping the type registered.
    pub fn borrow(&self, index: VMSharedTypeIndex) -> Option<Arc<WasmSubType>> {
        let id = shared_type_index_to_slab_id(index);
        let inner = self.0.read();
        inner.types.get(id).cloned()
    }

    /// Get the GC layout for the given index's type.
    ///
    /// Returns `None` for types that do not have GC layouts (i.e. function
    /// types).
    pub fn layout(&self, index: VMSharedTypeIndex) -> Option<GcLayout> {
        let inner = self.0.read();
        inner.type_to_gc_layout.get(index).and_then(|l| l.clone())
    }

    /// Get the trampoline type for the given function type index.
    ///
    /// Panics for non-function type indices.
    pub fn trampoline_type(&self, index: VMSharedTypeIndex) -> VMSharedTypeIndex {
        let slab_id = shared_type_index_to_slab_id(index);
        let inner = self.0.read();

        let ty = &inner.types[slab_id];
        debug_assert!(
            ty.is_func(),
            "cannot get the trampoline type of a non-function type: {index:?} = {ty:?}"
        );

        let trampoline_ty = match inner.type_to_trampoline.get(index).and_then(|x| x.expand()) {
            Some(ty) => ty,
            None => {
                // The function type is its own trampoline type.
                index
            }
        };
        log::trace!("TypeRegistry::trampoline_type({index:?}) -> {trampoline_ty:?}");
        trampoline_ty
    }

    /// Is type `sub` a subtype of `sup`?
    pub fn is_subtype(&self, sub: VMSharedTypeIndex, sup: VMSharedTypeIndex) -> bool {
        if sub == sup {
            return true;
        }

        // Do the O(1) subtype checking trick:
        //
        // In a type system with single inheritance, the subtyping relationships
        // between all types form a set of trees. The root of each tree is a
        // type that has no supertype; each node's immediate children are the
        // types that directly subtype that node.
        //
        // For example, consider these types:
        //
        //     class Base {}
        //     class A subtypes Base {}
        //     class B subtypes Base {}
        //     class C subtypes A {}
        //     class D subtypes A {}
        //     class E subtypes C {}
        //
        // These types produce the following tree:
        //
        //                Base
        //               /    \
        //              A      B
        //             / \
        //            C   D
        //           /
        //          E
        //
        // Note the following properties:
        //
        // 1. If `sub` is a subtype of `sup` (either directly or transitively)
        //    then `sup` *must* be on the path from `sub` up to the root of
        //    `sub`'s tree.
        //
        // 2. Additionally, `sup` *must* be the `i`th node down from the root in
        //    that path, where `i` is the length of the path from `sup` to its
        //    tree's root.
        //
        // Therefore, if we have the path to the root for each type (we do) then
        // we can simply check if `sup` is at index `supertypes(sup).len()`
        // within `supertypes(sub)`.
        let inner = self.0.read();
        let sub_supertypes = inner.supertypes(sub);
        let sup_supertypes = inner.supertypes(sup);
        sub_supertypes.get(sup_supertypes.len()) == Some(&sup)
    }
}<|MERGE_RESOLUTION|>--- conflicted
+++ resolved
@@ -24,13 +24,8 @@
 use wasmtime_environ::{
     iter_entity_range,
     packed_option::{PackedOption, ReservedValue},
-<<<<<<< HEAD
-    EngineOrModuleTypeIndex, ModuleInternedTypeIndex, ModuleTypes, PrimaryMap, SecondaryMap,
-    TypeTrace, VMSharedTypeIndex, WasmRecGroup, WasmSubType,
-=======
     EngineOrModuleTypeIndex, GcLayout, ModuleInternedTypeIndex, ModuleTypes, PrimaryMap,
     SecondaryMap, TypeTrace, VMSharedTypeIndex, WasmRecGroup, WasmSubType,
->>>>>>> c92317bc
 };
 use wasmtime_slab::{Id as SlabId, Slab};
 
@@ -442,12 +437,6 @@
     /// This flag exists to detect and avoid double-unregistration bugs that
     /// could otherwise occur in rare cases. See the comments in
     /// `TypeRegistryInner::unregister_type` for details.
-<<<<<<< HEAD
-    ///
-    /// To maintain consistency with the rest of this entry's state, this flag
-    /// should only be accessed while holding the type registry lock.
-=======
->>>>>>> c92317bc
     unregistered: AtomicBool,
 }
 
