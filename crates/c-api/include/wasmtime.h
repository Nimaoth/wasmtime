--- conflicted
+++ resolved
@@ -207,11 +207,7 @@
 /**
  * \brief Wasmtime version string.
  */
-<<<<<<< HEAD
-#define WASMTIME_VERSION "24.0.1"
-=======
 #define WASMTIME_VERSION "26.0.0"
->>>>>>> c92317bc
 /**
  * \brief Wasmtime major version number.
  */
